--- conflicted
+++ resolved
@@ -322,24 +322,6 @@
                             if i in idx:
                                 colors[idx.index(i)] = 'r'
 
-<<<<<<< HEAD
-                    # find the channels with the least activity
-                    # to map them in front of the more active ones
-                    if zorder == 'std':
-                        def zorder_(D):
-                            return D.std(axis=1).argsort()
-                    elif zorder == 'unsorted':
-                        def zorder_(D):
-                            return list(range(D.shape[0]))
-                    elif not callable(zorder):
-                        error = ('`zorder` must be a function, "std" '
-                                 'or "unsorted", not {}.')
-                        raise TypeError(error.format(type(zorder)))
-                    else:
-                        zorder_ = zorder
-
-                    z_ord = zorder_(D)
-=======
                     if zorder == 'std':
                         # find the channels with the least activity
                         # to map them in front of the more active ones
@@ -352,16 +334,11 @@
                         raise TypeError(error.format(type(zorder)))
                     else:
                         z_ord = zorder(D)
->>>>>>> a1d4edfa
 
                     # plot channels
                     for ch_idx, z in enumerate(z_ord):
                         line_list.append(ax.plot(times, D[ch_idx], picker=3.,
-<<<<<<< HEAD
-                                                 zorder=z,
-=======
                                                  zorder=1 + z,
->>>>>>> a1d4edfa
                                                  color=colors[ch_idx])[0])
 
                 if gfp:  # 'only' or boolean True
@@ -527,12 +504,9 @@
         If callable, must take one argument: a numpy array of the same
         dimensionality as the evoked raw data; and return a list of
         unique integers corresponding to the number of channels.
-<<<<<<< HEAD
-=======
 
         .. versionadded:: 0.13.0
 
->>>>>>> a1d4edfa
     selectable : bool
         Whether to use interactive features. If True (default), it is possible
         to paint an area to draw topomaps. When False, the interactive features
