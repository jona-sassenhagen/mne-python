# Authors: Alexandre Gramfort <alexandre.gramfort@telecom-paristech.fr>
#          Matti Hamalainen <msh@nmr.mgh.harvard.edu>
#          Martin Luessi <mluessi@nmr.mgh.harvard.edu>
#          Denis Engemann <denis.engemann@gmail.com>
#          Teon Brooks <teon.brooks@gmail.com>
#          Marijn van Vliet <w.m.vanvliet@gmail.com>
#          Mainak Jas <mainak.jas@telecom-paristech.fr>
#
# License: BSD (3-clause)

import numpy as np


def _find_channels(ch_names, ch_type='EOG'):
    """Helper to find EOG channel.
    """
    substrings = (ch_type,)
    substrings = [s.upper() for s in substrings]
    if ch_type == 'EOG':
        substrings = ('EOG', 'EYE')
    eog_idx = [idx for idx, ch in enumerate(ch_names) if
               any(substring in ch.upper() for substring in substrings)]
    return eog_idx


def _mult_cal_one(data_view, one, idx, cals, mult):
    """Take a chunk of raw data, multiply by mult or cals, and store"""
    one = np.asarray(one, dtype=data_view.dtype)
    assert data_view.shape[1] == one.shape[1]
    if mult is not None:
        data_view[:] = np.dot(mult, one)
    else:
        if isinstance(idx, slice):
            data_view[:] = one[idx]
        else:
            # faster than doing one = one[idx]
            np.take(one, idx, axis=0, out=data_view)
        if cals is not None:
            data_view *= cals


def _blk_read_lims(start, stop, buf_len):
    """Helper to deal with indexing in the middle of a data block

    Parameters
    ----------
    start : int
        Starting index.
    stop : int
        Ending index (exclusive).
    buf_len : int
        Buffer size in samples.

    Returns
    -------
    block_start_idx : int
        The first block to start reading from.
    r_lims : list
        The read limits.
    d_lims : list
        The write limits.

    Notes
    -----
    Consider this example::

        >>> start, stop, buf_len = 2, 27, 10

                    +---------+---------+---------
    File structure: |  buf0   |   buf1  |   buf2  |
                    +---------+---------+---------
    File time:      0        10        20        30
                    +---------+---------+---------
    Requested time:   2                       27

                    |                             |
                blockstart                    blockstop
                      |                        |
                    start                    stop

    We need 27 - 2 = 25 samples (per channel) to store our data, and
    we need to read from 3 buffers (30 samples) to get all of our data.

    On all reads but the first, the data we read starts at
    the first sample of the buffer. On all reads but the last,
    the data we read ends on the last sample of the buffer.

    We call ``this_data`` the variable that stores the current buffer's data,
    and ``data`` the variable that stores the total output.

    On the first read, we need to do this::

        >>> data[0:buf_len-2] = this_data[2:buf_len]  # doctest: +SKIP

    On the second read, we need to do::

        >>> data[1*buf_len-2:2*buf_len-2] = this_data[0:buf_len]  # doctest: +SKIP

    On the final read, we need to do::

        >>> data[2*buf_len-2:3*buf_len-2-3] = this_data[0:buf_len-3]  # doctest: +SKIP

    This function encapsulates this logic to allow a loop over blocks, where
    data is stored using the following limits::

        >>> data[d_lims[ii, 0]:d_lims[ii, 1]] = this_data[r_lims[ii, 0]:r_lims[ii, 1]]  # doctest: +SKIP

    """  # noqa
    # this is used to deal with indexing in the middle of a sampling period
    assert all(isinstance(x, int) for x in (start, stop, buf_len))
    block_start_idx = (start // buf_len)
    block_start = block_start_idx * buf_len
    last_used_samp = stop - 1
    block_stop = last_used_samp - last_used_samp % buf_len + buf_len
    read_size = block_stop - block_start
    n_blk = read_size // buf_len + (read_size % buf_len != 0)
    start_offset = start - block_start
    end_offset = block_stop - stop
    d_lims = np.empty((n_blk, 2), int)
    r_lims = np.empty((n_blk, 2), int)
    for bi in range(n_blk):
        # Triage start (sidx) and end (eidx) indices for
        # data (d) and read (r)
        if bi == 0:
            d_sidx = 0
            r_sidx = start_offset
        else:
            d_sidx = bi * buf_len - start_offset
            r_sidx = 0
        if bi == n_blk - 1:
            d_eidx = stop - start
            r_eidx = buf_len - end_offset
        else:
            d_eidx = (bi + 1) * buf_len - start_offset
            r_eidx = buf_len
        d_lims[bi] = [d_sidx, d_eidx]
        r_lims[bi] = [r_sidx, r_eidx]
    return block_start_idx, r_lims, d_lims


def _read_segments_file(raw, data, idx, fi, start, stop, cals, mult,
<<<<<<< HEAD
                        dtype='<i2', n_channels=None, offset=0,
                        trigger_ch=None):
    """Read a chunk of raw data"""
    if n_channels is None:
        n_channels = raw.info['nchan']
=======
                        dtype='<i2', stim_channel=False):
    """Read a chunk of raw data"""
    n_channels = raw.info['nchan'] - (1 if stim_channel else 0)
>>>>>>> 8be36993
    n_bytes = np.dtype(dtype).itemsize
    # data_offset and data_left count data samples (channels x time points),
    # not bytes.
    data_offset = n_channels * start * n_bytes + offset
    data_left = (stop - start) * n_channels
    if stim_channel:
        idx = slice(0, n_channels, None)
        cals = cals[:-1]

    # Read up to 100 MB of data at a time, block_size is in data samples
    block_size = ((int(100e6) // n_bytes) // n_channels) * n_channels
    block_size = min(data_left, block_size)
    with open(raw._filenames[fi], 'rb', buffering=0) as fid:
        fid.seek(data_offset)
        # extract data in chunks
        for sample_start in np.arange(0, data_left, block_size) // n_channels:
<<<<<<< HEAD
=======


>>>>>>> 8be36993
            count = min(block_size, data_left - sample_start * n_channels)
            block = np.fromfile(fid, dtype, count)
            block = block.reshape(n_channels, -1, order='F')
            n_samples = block.shape[1]  # = count // n_channels
            sample_stop = sample_start + n_samples
<<<<<<< HEAD
            if trigger_ch is not None:
                stim_ch = trigger_ch[start:stop][sample_start:sample_stop]
                block = np.vstack((block, stim_ch))
            data_view = data[:, sample_start:sample_stop]
            _mult_cal_one(data_view, block, idx, cals, mult)
=======
            data_view = data[:-(1 if stim_channel else 0),
                             sample_start:sample_stop]
            _mult_cal_one(data_view, block, idx, cals, mult)
            if stim_channel:
                data[-1, sample_start:sample_stop] = \
                raw._event_ch[sample_start:sample_stop]


def _synthesize_stim_channel(events, n_samp):
    """Synthesize a stim channel from events

    Parameters
    ----------
    events : array, shape (n_events, 3)
        Each row representing an event as (onset, duration, trigger) sequence
        (the format returned by _read_vmrk_events and _read_eeglab_events).
    n_samp : int
        The number of samples.

    Returns
    -------
    stim_channel : array, shape (n_samples,)
        An array containing the whole recording's event marking
    """
    # select events overlapping buffer
    onset = events[:, 0]
    # create output buffer
    stim_channel = np.zeros(n_samp, int)
    for onset, duration, trigger in events:
        stim_channel[onset:onset + duration] = trigger
    return stim_channel
>>>>>>> 8be36993
<|MERGE_RESOLUTION|>--- conflicted
+++ resolved
@@ -139,25 +139,16 @@
 
 
 def _read_segments_file(raw, data, idx, fi, start, stop, cals, mult,
-<<<<<<< HEAD
                         dtype='<i2', n_channels=None, offset=0,
-                        trigger_ch=None):
+                        trig_func=None):
     """Read a chunk of raw data"""
     if n_channels is None:
         n_channels = raw.info['nchan']
-=======
-                        dtype='<i2', stim_channel=False):
-    """Read a chunk of raw data"""
-    n_channels = raw.info['nchan'] - (1 if stim_channel else 0)
->>>>>>> 8be36993
     n_bytes = np.dtype(dtype).itemsize
     # data_offset and data_left count data samples (channels x time points),
     # not bytes.
     data_offset = n_channels * start * n_bytes + offset
     data_left = (stop - start) * n_channels
-    if stim_channel:
-        idx = slice(0, n_channels, None)
-        cals = cals[:-1]
 
     # Read up to 100 MB of data at a time, block_size is in data samples
     block_size = ((int(100e6) // n_bytes) // n_channels) * n_channels
@@ -166,29 +157,16 @@
         fid.seek(data_offset)
         # extract data in chunks
         for sample_start in np.arange(0, data_left, block_size) // n_channels:
-<<<<<<< HEAD
-=======
-
-
->>>>>>> 8be36993
             count = min(block_size, data_left - sample_start * n_channels)
             block = np.fromfile(fid, dtype, count)
             block = block.reshape(n_channels, -1, order='F')
             n_samples = block.shape[1]  # = count // n_channels
             sample_stop = sample_start + n_samples
-<<<<<<< HEAD
-            if trigger_ch is not None:
-                stim_ch = trigger_ch[start:stop][sample_start:sample_stop]
-                block = np.vstack((block, stim_ch))
+            if trig_func is not None:
+                block = trig_func(block, start, stop, sample_start,
+                                  sample_stop)
             data_view = data[:, sample_start:sample_stop]
             _mult_cal_one(data_view, block, idx, cals, mult)
-=======
-            data_view = data[:-(1 if stim_channel else 0),
-                             sample_start:sample_stop]
-            _mult_cal_one(data_view, block, idx, cals, mult)
-            if stim_channel:
-                data[-1, sample_start:sample_stop] = \
-                raw._event_ch[sample_start:sample_stop]
 
 
 def _synthesize_stim_channel(events, n_samp):
@@ -213,5 +191,4 @@
     stim_channel = np.zeros(n_samp, int)
     for onset, duration, trigger in events:
         stim_channel[onset:onset + duration] = trigger
-    return stim_channel
->>>>>>> 8be36993
+    return stim_channel